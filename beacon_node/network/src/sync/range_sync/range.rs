//! This contains the logic for the long range (batch) sync strategy.
//!
//! The general premise is to group peers by their self-proclaimed finalized blocks and head
//! blocks. Once grouped, the peers become sources to download a specific `Chain`. A `Chain` is a
//! collection of blocks that terminates at the specified target head.
//!
//! This sync strategy can be separated into two distinct forms:
//!  - Finalized Chain Sync
//!  - Head Chain Sync
//!
//!  ## Finalized chain sync
//!
//!  This occurs when a peer connects that claims to have a finalized head slot that is greater
//!  than our own. In this case, we form a chain from our last finalized slot, to their claimed
//!  finalized slot. Any peer that also claims to have this last finalized slot is added to a pool
//!  of peers from which batches of blocks may be downloaded. Blocks are downloaded until
//!  the finalized slot of the chain is reached. Once reached, all peers within the pool are sent a
//!  STATUS message to potentially start a head chain sync, or check if further finalized chains
//!  need to be downloaded.
//!
//!  A few interesting notes about finalized chain syncing:
//!  - Only one finalized chain can sync at a time.
//!  - The finalized chain with the largest peer pool takes priority.
//!  - As one finalized chain completes, others are checked to see if we they can be continued,
//!  otherwise they are removed.
//!
//!  ## Head Chain Sync
//!
//!  If a peer joins and there is no active finalized chains being synced, and it's head is
//!  beyond our `SLOT_IMPORT_TOLERANCE` a chain is formed starting from this peers finalized slot
//!  (this has been necessarily downloaded by our node, otherwise we would start a finalized chain
//!  sync) to this peers head slot. Any other peers that match this head slot and head root, are
//!  added to this chain's peer pool, which will be downloaded in parallel.
//!
//!  Unlike finalized chains, head chains can be synced in parallel.
//!
//!  ## Batch Syncing
//!
//!  Each chain is downloaded in batches of blocks. The batched blocks are processed sequentially
//!  and further batches are requested as current blocks are being processed.

use super::chain::ProcessingResult;
use super::chain_collection::{ChainCollection, SyncState};
use super::{Batch, BatchProcessResult};
use crate::message_processor::PeerSyncInfo;
use crate::sync::manager::SyncMessage;
use crate::sync::network_context::SyncNetworkContext;
use beacon_chain::{BeaconChain, BeaconChainTypes};
use eth2_libp2p::rpc::RequestId;
use eth2_libp2p::PeerId;
use slog::{debug, error, trace, warn};
use std::collections::HashSet;
use std::sync::Weak;
<<<<<<< HEAD
use types::{EthSpec, SignedBeaconBlock};
=======
use tokio::sync::mpsc;
use types::{BeaconBlock, EthSpec};
>>>>>>> f267bf2a

/// The primary object dealing with long range/batch syncing. This contains all the active and
/// non-active chains that need to be processed before the syncing is considered complete. This
/// holds the current state of the long range sync.
pub struct RangeSync<T: BeaconChainTypes> {
    /// The beacon chain for processing.
    beacon_chain: Weak<BeaconChain<T>>,
    /// A collection of chains that need to be downloaded. This stores any head or finalized chains
    /// that need to be downloaded.
    chains: ChainCollection<T>,
    /// Peers that join whilst a finalized chain is being download, sit in this set. Once the
    /// finalized chain(s) complete, these peer's get STATUS'ed to update their head slot before
    /// the head chains are formed and downloaded.
    awaiting_head_peers: HashSet<PeerId>,
    /// The sync manager channel, allowing the batch processor thread to callback the sync task
    /// once complete.
    sync_send: mpsc::UnboundedSender<SyncMessage<T::EthSpec>>,
    /// The syncing logger.
    log: slog::Logger,
}

impl<T: BeaconChainTypes> RangeSync<T> {
    pub fn new(
        beacon_chain: Weak<BeaconChain<T>>,
        sync_send: mpsc::UnboundedSender<SyncMessage<T::EthSpec>>,
        log: slog::Logger,
    ) -> Self {
        RangeSync {
            beacon_chain: beacon_chain.clone(),
            chains: ChainCollection::new(beacon_chain),
            awaiting_head_peers: HashSet::new(),
            sync_send,
            log,
        }
    }

    /// The `chains` collection stores the current state of syncing. Once a finalized chain
    /// completes, it's state is pre-emptively set to `SyncState::Head`. This ensures that
    /// during the transition period of finalized to head, the sync manager doesn't start
    /// requesting blocks from gossipsub.
    ///
    /// On re-status, a peer that has no head to download indicates that this state can be set to
    /// idle as there are in fact no head chains to download. This function notifies the chain
    /// collection that the state can safely be set to idle.
    pub fn fully_synced_peer_found(&mut self) {
        self.chains.fully_synced_peer_found()
    }

    /// A useful peer has been added. The SyncManager has identified this peer as needing either
    /// a finalized or head chain sync. This processes the peer and starts/resumes any chain that
    /// may need to be synced as a result. A new peer, may increase the peer pool of a finalized
    /// chain, this may result in a different finalized chain from syncing as finalized chains are
    /// prioritised by peer-pool size.
    pub fn add_peer(
        &mut self,
        network: &mut SyncNetworkContext,
        peer_id: PeerId,
        remote: PeerSyncInfo,
    ) {
        // evaluate which chain to sync from

        // determine if we need to run a sync to the nearest finalized state or simply sync to
        // its current head

        let (chain, local_info) = match self.beacon_chain.upgrade() {
            Some(chain) => match PeerSyncInfo::from_chain(&chain) {
                Some(local) => (chain, local),
                None => {
                    return error!(
                        self.log,
                        "Failed to get peer sync info";
                        "msg" => "likely due to head lock contention"
                    )
                }
            },
            None => {
                return warn!(self.log,
                      "Beacon chain dropped. Peer not considered for sync";
                      "peer_id" => format!("{:?}", peer_id));
            }
        };

        // convenience variables
        let remote_finalized_slot = remote
            .finalized_epoch
            .start_slot(T::EthSpec::slots_per_epoch());
        let local_finalized_slot = local_info
            .finalized_epoch
            .start_slot(T::EthSpec::slots_per_epoch());

        // remove peer from any chains
        self.remove_peer(network, &peer_id);

        // remove any out-of-date chains
        self.chains.purge_outdated_chains(network, &self.log);

        if remote_finalized_slot > local_info.head_slot
            && !chain.fork_choice.contains_block(&remote.finalized_root)
        {
            debug!(self.log, "Finalization sync peer joined"; "peer_id" => format!("{:?}", peer_id));
            // Finalized chain search

            // Note: We keep current head chains. These can continue syncing whilst we complete
            // this new finalized chain.

            // If a finalized chain already exists that matches, add this peer to the chain's peer
            // pool.
            if let Some(chain) = self
                .chains
                .get_finalized_mut(remote.finalized_root, remote_finalized_slot)
            {
                debug!(self.log, "Finalized chain exists, adding peer"; "peer_id" => format!("{:?}", peer_id), "target_root" => format!("{}", chain.target_head_root), "end_slot" => chain.target_head_slot, "start_slot"=> chain.start_slot);

                // add the peer to the chain's peer pool
                chain.add_peer(network, peer_id);

                // check if the new peer's addition will favour a new syncing chain.
                self.chains.update_finalized(network, &self.log);
            } else {
                // there is no finalized chain that matches this peer's last finalized target
                // create a new finalized chain
                debug!(self.log, "New finalized chain added to sync"; "peer_id" => format!("{:?}", peer_id), "start_slot" => local_finalized_slot.as_u64(), "end_slot" => remote_finalized_slot.as_u64(), "finalized_root" => format!("{}", remote.finalized_root));

                self.chains.new_finalized_chain(
                    local_finalized_slot,
                    remote.finalized_root,
                    remote_finalized_slot,
                    peer_id,
                    self.sync_send.clone(),
                    &self.log,
                );
                self.chains.update_finalized(network, &self.log);
            }
        } else {
            if self.chains.is_finalizing_sync() {
                // If there are finalized chains to sync, finish these first, before syncing head
                // chains. This allows us to re-sync all known peers
                trace!(self.log, "Waiting for finalized sync to complete"; "peer_id" => format!("{:?}", peer_id));
                return;
            }

            // The new peer has the same finalized (earlier filters should prevent a peer with an
            // earlier finalized chain from reaching here).
            debug!(self.log, "New peer added for recent head sync"; "peer_id" => format!("{:?}", peer_id));

            // search if there is a matching head chain, then add the peer to the chain
            if let Some(chain) = self.chains.get_head_mut(remote.head_root, remote.head_slot) {
                debug!(self.log, "Adding peer to the existing head chain peer pool"; "head_root" => format!("{}",remote.head_root), "head_slot" => remote.head_slot, "peer_id" => format!("{:?}", peer_id));

                // add the peer to the head's pool
                chain.add_peer(network, peer_id);
            } else {
                // There are no other head chains that match this peer's status, create a new one, and
                let start_slot = std::cmp::min(local_info.head_slot, remote_finalized_slot);
                debug!(self.log, "Creating a new syncing head chain"; "head_root" => format!("{}",remote.head_root), "start_slot" => start_slot, "head_slot" => remote.head_slot, "peer_id" => format!("{:?}", peer_id));
                self.chains.new_head_chain(
                    network,
                    start_slot,
                    remote.head_root,
                    remote.head_slot,
                    peer_id,
                    self.sync_send.clone(),
                    &self.log,
                );
            }
            self.chains.update_finalized(network, &self.log);
        }
    }

    /// A `BlocksByRange` response has been received from the network.
    ///
    /// This function finds the chain that made this request. Once found, processes the result.
    /// This request could complete a chain or simply add to its progress.
    pub fn blocks_by_range_response(
        &mut self,
        network: &mut SyncNetworkContext,
        peer_id: PeerId,
        request_id: RequestId,
        beacon_block: Option<SignedBeaconBlock<T::EthSpec>>,
    ) {
        // Find the request. Most likely the first finalized chain (the syncing chain). If there
        // are no finalized chains, then it will be a head chain. At most, there should only be
        // `connected_peers` number of head chains, which should be relatively small and this
        // lookup should not be very expensive. However, we could add an extra index that maps the
        // request id to index of the vector to avoid O(N) searches and O(N) hash lookups.

        let id_not_found = self
            .chains
            .head_finalized_request(|chain| {
                chain.on_block_response(network, request_id, &beacon_block)
            })
            .is_none();
        if id_not_found {
            // The request didn't exist in any `SyncingChain`. Could have been an old request or
            // the chain was purged due to being out of date whilst a request was pending. Log
            // and ignore.
            debug!(self.log, "Range response without matching request"; "peer" => format!("{:?}", peer_id), "request_id" => request_id);
        }
    }

    pub fn handle_block_process_result(
        &mut self,
        network: &mut SyncNetworkContext,
        processing_id: u64,
        batch: Batch<T::EthSpec>,
        result: BatchProcessResult,
    ) {
        // build an option for passing the batch to each chain
        let mut batch = Some(batch);

        match self.chains.finalized_request(|chain| {
            chain.on_batch_process_result(network, processing_id, &mut batch, &result)
        }) {
            Some((index, ProcessingResult::RemoveChain)) => {
                let chain = self.chains.remove_finalized_chain(index);
                debug!(self.log, "Finalized chain removed"; "start_slot" => chain.start_slot.as_u64(), "end_slot" => chain.target_head_slot.as_u64());
                // the chain is complete, re-status it's peers
                chain.status_peers(network);

                // update the state of the collection
                self.chains.update_finalized(network, &self.log);

                // set the state to a head sync, to inform the manager that we are awaiting a
                // head chain.
                self.chains.set_head_sync();

                // if there are no more finalized chains, re-status all known peers awaiting a head
                // sync
                match self.chains.sync_state() {
                    SyncState::Idle | SyncState::Head => {
                        for peer_id in self.awaiting_head_peers.drain() {
                            network.status_peer(self.beacon_chain.clone(), peer_id);
                        }
                    }
                    SyncState::Finalized => {} // Have more finalized chains to complete
                }
            }
            Some((_, ProcessingResult::KeepChain)) => {}
            None => {
                match self.chains.head_request(|chain| {
                    chain.on_batch_process_result(network, processing_id, &mut batch, &result)
                }) {
                    Some((index, ProcessingResult::RemoveChain)) => {
                        let chain = self.chains.remove_head_chain(index);
                        debug!(self.log, "Head chain completed"; "start_slot" => chain.start_slot.as_u64(), "end_slot" => chain.target_head_slot.as_u64());
                        // the chain is complete, re-status it's peers and remove it
                        chain.status_peers(network);

                        // update the state of the collection
                        self.chains.update_finalized(network, &self.log);
                    }
                    Some((_, ProcessingResult::KeepChain)) => {}
                    None => {
                        // This can happen if a chain gets purged due to being out of date whilst a
                        // batch process is in progress.
                        debug!(self.log, "No chains match the block processing id"; "id" => processing_id);
                    }
                }
            }
        }
    }

    /// Public method to indicate the current state of the long range sync.
    pub fn is_syncing(&self) -> bool {
        match self.chains.sync_state() {
            SyncState::Finalized => true,
            SyncState::Head => true,
            SyncState::Idle => false,
        }
    }

    /// A peer has disconnected. This removes the peer from any ongoing chains and mappings. A
    /// disconnected peer could remove a chain
    pub fn peer_disconnect(&mut self, network: &mut SyncNetworkContext, peer_id: &PeerId) {
        // if the peer is in the awaiting head mapping, remove it
        self.awaiting_head_peers.remove(&peer_id);

        // remove the peer from any peer pool
        self.remove_peer(network, peer_id);

        // update the state of the collection
        self.chains.update_finalized(network, &self.log);
    }

    /// When a peer gets removed, both the head and finalized chains need to be searched to check which pool the peer is in. The chain may also have a batch or batches awaiting
    /// for this peer. If so we mark the batch as failed. The batch may then hit it's maximum
    /// retries. In this case, we need to remove the chain and re-status all the peers.
    fn remove_peer(&mut self, network: &mut SyncNetworkContext, peer_id: &PeerId) {
        if let Some((index, ProcessingResult::RemoveChain)) =
            self.chains.head_finalized_request(|chain| {
                if chain.peer_pool.remove(peer_id) {
                    // this chain contained the peer
                    while let Some(batch) = chain.pending_batches.remove_batch_by_peer(peer_id) {
                        if let ProcessingResult::RemoveChain = chain.failed_batch(network, batch) {
                            // a single batch failed, remove the chain
                            return Some(ProcessingResult::RemoveChain);
                        }
                    }
                    // peer removed from chain, no batch failed
                    Some(ProcessingResult::KeepChain)
                } else {
                    None
                }
            })
        {
            // the chain needed to be removed
            debug!(self.log, "Chain being removed due to failed batch");
            self.chains.remove_chain(network, index, &self.log);
        }
    }

    /// An RPC error has occurred.
    ///
    /// Check to see if the request corresponds to a pending batch. If so, re-request it if possible, if there have
    /// been too many failed attempts for the batch, remove the chain.
    pub fn inject_error(
        &mut self,
        network: &mut SyncNetworkContext,
        peer_id: PeerId,
        request_id: RequestId,
    ) {
        // check that this request is pending
        match self
            .chains
            .head_finalized_request(|chain| chain.inject_error(network, &peer_id, request_id))
        {
            Some((_, ProcessingResult::KeepChain)) => {} // error handled chain persists
            Some((index, ProcessingResult::RemoveChain)) => {
                debug!(self.log, "Chain being removed due to RPC error");
                self.chains.remove_chain(network, index, &self.log)
            }
            None => {} // request wasn't in the finalized chains, check the head chains
        }
    }
}<|MERGE_RESOLUTION|>--- conflicted
+++ resolved
@@ -51,12 +51,8 @@
 use slog::{debug, error, trace, warn};
 use std::collections::HashSet;
 use std::sync::Weak;
-<<<<<<< HEAD
+use tokio::sync::mpsc;
 use types::{EthSpec, SignedBeaconBlock};
-=======
-use tokio::sync::mpsc;
-use types::{BeaconBlock, EthSpec};
->>>>>>> f267bf2a
 
 /// The primary object dealing with long range/batch syncing. This contains all the active and
 /// non-active chains that need to be processed before the syncing is considered complete. This
