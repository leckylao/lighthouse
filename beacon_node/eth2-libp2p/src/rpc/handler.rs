--- conflicted
+++ resolved
@@ -393,7 +393,7 @@
                 let err = HandlerErr::Inbound {
                     id: inbound_id,
                     proto: *protocol,
-                    error: RPCError::ErrorResponse(*code, reason.clone()),
+                    error: RPCError::ErrorResponse(*code, reason.to_string()),
                 };
                 self.pending_errors.push(err);
             }
@@ -627,127 +627,7 @@
     fn inject_event(&mut self, rpc_event: Self::InEvent) {
         match rpc_event {
             RPCSend::Request(id, req) => self.send_request(id, req),
-<<<<<<< HEAD
-            RPCSend::Response(inbound_id, response) => {
-                // Variables indicating if the response is an error response or a multi-part
-                // response
-                let res_is_error = response.is_error();
-                let res_is_multiple = response.multiple_responses();
-
-                // check if the stream matching the response still exists
-                let (substream_state, protocol) = match self.inbound_substreams.get_mut(&inbound_id)
-                {
-                    Some((substream_state, _, protocol)) => (substream_state, protocol),
-                    None => {
-                        warn!(self.log, "Stream has expired. Response not sent";
-                            "response" => response.to_string(), "id" => inbound_id);
-                        return;
-                    }
-                };
-
-                // If the response we are sending is an error, report back for handling
-                match response {
-                    RPCCodedResponse::InvalidRequest(ref reason)
-                    | RPCCodedResponse::ServerError(ref reason)
-                    | RPCCodedResponse::Unknown(ref reason) => {
-                        let code = &response
-                            .error_code()
-                            .expect("Error response should map to an error code");
-                        let err = HandlerErr::Inbound {
-                            id: inbound_id,
-                            proto: *protocol,
-                            error: RPCError::ErrorResponse(*code, reason.to_string()),
-                        };
-                        self.pending_errors.push(err);
-                    }
-                    _ => {} // not an error, continue.
-                }
-
-                match std::mem::replace(substream_state, InboundSubstreamState::Poisoned) {
-                    InboundSubstreamState::ResponseIdle(substream) => {
-                        // close the stream if there is no response
-                        match response {
-                            RPCCodedResponse::StreamTermination(_) => {
-                                *substream_state = InboundSubstreamState::Closing(substream);
-                            }
-                            _ => {
-                                // send the response
-                                // if it's a single rpc request or an error, close the stream after
-                                *substream_state = InboundSubstreamState::ResponsePendingSend {
-                                    substream,
-                                    message: response,
-                                    closing: !res_is_multiple | res_is_error, // close if an error or we are not expecting more responses
-                                };
-                            }
-                        }
-                    }
-                    InboundSubstreamState::ResponsePendingSend {
-                        substream,
-                        message,
-                        closing,
-                    } if res_is_multiple => {
-                        // the stream is in use, add the request to a pending queue
-                        self.queued_outbound_items
-                            .entry(inbound_id)
-                            .or_insert_with(Vec::new)
-                            .push(response);
-
-                        // return the state
-                        *substream_state = InboundSubstreamState::ResponsePendingSend {
-                            substream,
-                            message,
-                            closing,
-                        };
-                    }
-                    InboundSubstreamState::ResponsePendingFlush { substream, closing }
-                        if res_is_multiple =>
-                    {
-                        // the stream is in use, add the request to a pending queue
-                        self.queued_outbound_items
-                            .entry(inbound_id)
-                            .or_insert_with(Vec::new)
-                            .push(response);
-
-                        // return the state
-                        *substream_state =
-                            InboundSubstreamState::ResponsePendingFlush { substream, closing };
-                    }
-                    InboundSubstreamState::Closing(substream) => {
-                        *substream_state = InboundSubstreamState::Closing(substream);
-                        debug!(self.log, "Response not sent. Stream is closing"; "response" => format!("{}",response));
-                    }
-                    InboundSubstreamState::ResponsePendingSend {
-                        substream, message, ..
-                    } => {
-                        *substream_state = InboundSubstreamState::ResponsePendingSend {
-                            substream,
-                            message,
-                            closing: true,
-                        };
-                        error!(
-                            self.log,
-                            "Attempted sending multiple responses to a single response request"
-                        );
-                    }
-                    InboundSubstreamState::ResponsePendingFlush { substream, .. } => {
-                        *substream_state = InboundSubstreamState::ResponsePendingFlush {
-                            substream,
-                            closing: true,
-                        };
-                        error!(
-                            self.log,
-                            "Attempted sending multiple responses to a single response request"
-                        );
-                    }
-                    InboundSubstreamState::Poisoned => {
-                        crit!(self.log, "Poisoned inbound substream");
-                        unreachable!("Coding error: Poisoned substream");
-                    }
-                }
-            }
-=======
             RPCSend::Response(inbound_id, response) => self.send_response(inbound_id, response),
->>>>>>> 06a72614
         }
     }
 
